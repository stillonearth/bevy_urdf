use std::f32::consts::PI;

use bevy::prelude::*;
use bevy_rapier3d::{
    plugin::RapierConfiguration,
    prelude::{
        RapierContextColliders, RapierContextJoints, RapierContextSimulation, RapierRigidBodySet,
    },
};
use nalgebra::{vector, Isometry3, Rotation3, UnitQuaternion, Vector3};
use roxmltree::Document;

use crate::{urdf_asset_loader::UrdfAsset, URDFRobot};

#[derive(Component, Default, Debug)]
pub struct DroneDescriptor {
    pub mass: f32,
    pub ixx: f32,
    pub iyy: f32,
    pub izz: f32,
    pub rotor_positions: Vec<Vec3>,

    pub root_body_index: usize,
    pub rotor_indices: Vec<usize>,

    pub aerodynamics_props: DroneAerodynamicsProps,
    pub thrusts: Vec<f32>,
    pub uav_state: uav::dynamics::State,
}

#[derive(Default, Debug, Clone, Copy)]
pub struct DroneAerodynamicsProps {
    pub kf: f32,
    pub km: f32,
    pub thrust2weight: f32,
    pub max_speed_kmh: f32,
    pub gnd_eff_coeff: f32,
    pub prop_radius: f32,
    pub drag_coeff_xy: f32,
    pub drag_coeff_z: f32,
    pub dw_coeff_1: f32,
    pub dw_coeff_2: f32,
    pub dw_coeff_3: f32,
}

#[derive(Event)]
pub struct ControlThrusts {
    pub handle: Handle<UrdfAsset>,
    pub thrusts: Vec<f32>,
}

#[derive(Debug)]
pub enum ParseError {
    XmlError(roxmltree::Error),
    MissingProperties,
    InvalidFloat(String),
}

impl std::fmt::Display for ParseError {
    fn fmt(&self, f: &mut std::fmt::Formatter<'_>) -> std::fmt::Result {
        match self {
            ParseError::XmlError(e) => write!(f, "XML parsing error: {}", e),
            ParseError::MissingProperties => write!(f, "Missing properties element"),
            ParseError::InvalidFloat(attr) => {
                write!(f, "Invalid float value for attribute: {}", attr)
            }
        }
    }
}

impl std::error::Error for ParseError {}

impl From<roxmltree::Error> for ParseError {
    fn from(error: roxmltree::Error) -> Self {
        ParseError::XmlError(error)
    }
}

pub fn parse_drone_aerodynamics(xml_content: &str) -> Result<DroneAerodynamicsProps, ParseError> {
    let doc = Document::parse(xml_content)?;

    // Find the properties element
    let properties = doc
        .descendants()
        .find(|n| n.has_tag_name("properties"))
        .ok_or(ParseError::MissingProperties)?;

    let mut props = DroneAerodynamicsProps::default();

    // Helper function to parse an attribute
    let parse_attr = |attr_name: &str| -> Result<Option<f32>, ParseError> {
        if let Some(value) = properties.attribute(attr_name) {
            let parsed = value
                .parse::<f32>()
                .map_err(|_| ParseError::InvalidFloat(attr_name.to_string()))?;
            Ok(Some(parsed))
        } else {
            Ok(None)
        }
    };

    // Parse each attribute
    if let Some(val) = parse_attr("kf")? {
        props.kf = val;
    }

    if let Some(val) = parse_attr("km")? {
        props.km = val;
    }

    if let Some(val) = parse_attr("thrust2weight")? {
        props.thrust2weight = val;
    }

    if let Some(val) = parse_attr("max_speed_kmh")? {
        props.max_speed_kmh = val;
    }

    if let Some(val) = parse_attr("gnd_eff_coeff")? {
        props.gnd_eff_coeff = val;
    }

    if let Some(val) = parse_attr("prop_radius")? {
        props.prop_radius = val;
    }

    if let Some(val) = parse_attr("drag_coeff_xy")? {
        props.drag_coeff_xy = val;
    }

    if let Some(val) = parse_attr("drag_coeff_z")? {
        props.drag_coeff_z = val;
    }

    if let Some(val) = parse_attr("dw_coeff_1")? {
        props.dw_coeff_1 = val;
    }

    if let Some(val) = parse_attr("dw_coeff_2")? {
        props.dw_coeff_2 = val;
    }

    if let Some(val) = parse_attr("dw_coeff_3")? {
        props.dw_coeff_3 = val;
    }

    Ok(props)
}

pub(crate) fn handle_control_thrusts(
    mut er_control_thrusts: EventReader<ControlThrusts>,
    mut q_urdf_robots: Query<(Entity, &URDFRobot, &mut DroneDescriptor)>,
) {
    // just copy thrusts to drone descriptor. uav will pick it and apply in dynamics model
    for event in er_control_thrusts.read() {
        for (_, robot, mut descriptor) in q_urdf_robots.iter_mut() {
            if event.handle != robot.handle {
                continue;
            }
            descriptor.thrusts = event.thrusts.clone();
        }
    }
}

pub(crate) fn simulate_drone(
    time: Res<Time>,
    mut q_drones: Query<(Entity, &URDFRobot, &mut DroneDescriptor)>,
    mut q_rapier_context: Query<(
        Entity,
        &mut RapierConfiguration,
        &mut RapierContextSimulation,
        &mut RapierRigidBodySet,
        &mut RapierContextColliders,
        &mut RapierContextJoints,
    )>,
) {
    let start_time = 0.0;
    let end_time = time.delta_secs_f64() as f64;
<<<<<<< HEAD

    for (_, rapier_configuration, _, mut rigid_bodies, _, _) in q_rapier_context.iter_mut() {
        if !rapier_configuration.physics_pipeline_active {
            continue;
        }

        println!(
            "physics_pipeline_active : {:?} ",
            rapier_configuration.physics_pipeline_active
        );
=======
>>>>>>> f043fa45

        for (_, urdf_robot, mut drone) in q_drones.iter_mut() {
            let consts = uav::dynamics::Consts {
                g: 9.81, // todo: extract from rapier
                mass: drone.mass as f64,
                ixx: drone.ixx as f64,
                iyy: drone.iyy as f64,
                izz: drone.izz as f64,
            };

            if drone.thrusts.len() < 4 {
                continue;
            }

            let thrusts = [
                drone.thrusts[0],
                drone.thrusts[1],
                drone.thrusts[2],
                drone.thrusts[3],
            ];

            let (forces, torques) = quadrotor_dynamics(thrusts, drone.aerodynamics_props.clone());

            match uav::dynamics::simulate_drone(
                drone.uav_state,
                consts,
                Vector3::new(forces[0] as f64, forces[1] as f64, forces[2] as f64),
                Vector3::new(torques[0] as f64, torques[1] as f64, torques[2] as f64),
                (start_time, end_time),
                1e-6,
            ) {
                Ok(new_state) => {
                    // println!("new_state {:?}", new_state);

                    drone.uav_state = new_state;
                    // assume root body as at link 0
                    let root_body_handle = &urdf_robot.rapier_handles.links[0].body;
                    if let Some(root_body) = rigid_bodies.bodies.get_mut(*root_body_handle) {
                        let position = Isometry3::translation(
                            new_state.position_x as f32,
                            new_state.position_z as f32,
                            new_state.position_y as f32,
                        );

                        let rotation = Rotation3::from_euler_angles(
                            new_state.roll as f32,
                            new_state.pitch as f32,
                            new_state.yaw as f32,
                        );
                        let quat = UnitQuaternion::from_rotation_matrix(&rotation);
                        let quat_fix =
                            UnitQuaternion::from_scaled_axis(Vector3::new(-PI / 2., 0.0, 0.0));

                        root_body.set_position(position.into(), false);
                        root_body.set_rotation(quat_fix * quat, false);
                    }
                }
                Err(_e) => {}
            }
        }
    }
}

fn quadrotor_dynamics(
    thrusts: [f32; 4],
    aerodynamics_props: DroneAerodynamicsProps,
) -> ([f32; 3], [f32; 3]) {
    // let torque_to_thrust_ratio = 7.94e-12 / 3.16e-10;
    let torque_to_thrust_ratio = aerodynamics_props.km / aerodynamics_props.kf;

    let rotor_1_position = vector![0.028, -0.028, 0.0];
    let rotor_2_position = vector![-0.028, -0.028, 0.0];
    let rotor_3_position = vector![-0.028, 0.028, 0.0];
    let rotor_4_position = vector![0.028, 0.028, 0.0];

    let f = vector![0.0, 0.0, 1.0];
    let f1 = f * thrusts[0];
    let f2 = f * thrusts[1];
    let f3 = f * thrusts[2];
    let f4 = f * thrusts[3];

    let full_force = (f1 + f2 + f3 + f4);

    let t1_thrust = (rotor_1_position).cross(&(f1));
    let t1_torque = torque_to_thrust_ratio * (f1);

    let t2_thrust = (rotor_2_position).cross(&(f2));
    let t2_torque = torque_to_thrust_ratio * (f2);

    let t3_thrust = (rotor_3_position).cross(&(f3));
    let t3_torque = torque_to_thrust_ratio * (f3);

    let t4_thrust = (rotor_4_position).cross(&(f4));
    let t4_torque = torque_to_thrust_ratio * (f4);

    let t_thrust = (t1_thrust + t2_thrust + t3_thrust + t4_thrust);
    let t_torque = ((t1_torque - t4_torque) - (t2_torque - t3_torque));

    let torque = t_thrust - t_torque;

    return (
        [full_force.x, full_force.y, full_force.z],
        [torque.x, torque.y, torque.z],
    );
}<|MERGE_RESOLUTION|>--- conflicted
+++ resolved
@@ -176,19 +176,11 @@
 ) {
     let start_time = 0.0;
     let end_time = time.delta_secs_f64() as f64;
-<<<<<<< HEAD
 
     for (_, rapier_configuration, _, mut rigid_bodies, _, _) in q_rapier_context.iter_mut() {
         if !rapier_configuration.physics_pipeline_active {
             continue;
         }
-
-        println!(
-            "physics_pipeline_active : {:?} ",
-            rapier_configuration.physics_pipeline_active
-        );
-=======
->>>>>>> f043fa45
 
         for (_, urdf_robot, mut drone) in q_drones.iter_mut() {
             let consts = uav::dynamics::Consts {
